--- conflicted
+++ resolved
@@ -25,10 +25,10 @@
 pub enum JsonFunc {
     Json,
     JsonArray,
-    JsonExtract,
+    JsonArrayLength,
     JsonArrowExtract,
     JsonArrowShiftExtract,
-    JsonArrayLength,
+    JsonExtract,
     JsonType,
 }
 
@@ -43,12 +43,9 @@
                 Self::JsonArray => "json_array".to_string(),
                 Self::JsonExtract => "json_extract".to_string(),
                 Self::JsonArrayLength => "json_array_length".to_string(),
-<<<<<<< HEAD
                 Self::JsonArrowExtract => "->".to_string(),
                 Self::JsonArrowShiftExtract => "->>".to_string(),
-=======
                 Self::JsonType => "json_type".to_string(),
->>>>>>> 5c38cc88
             }
         )
     }
